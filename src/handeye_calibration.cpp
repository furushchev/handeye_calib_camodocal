#include <ros/ros.h>
#include <tf/transform_listener.h>
#include <tf_conversions/tf_eigen.h>
#include <camodocal/calib/HandEyeCalibration.h>
#include <eigen3/Eigen/Geometry>
#include <termios.h>
#include <opencv2/core/eigen.hpp>

typedef std::vector<Eigen::Vector3d, Eigen::aligned_allocator<Eigen::Vector3d> > eigenVector;

typedef std::vector<Eigen::Affine3d, Eigen::aligned_allocator<Eigen::Affine3d> > EigenAffineVector;



template<typename Input>
Eigen::Vector3d eigenRotToEigenVector3dAngleAxis(Input eigenQuat){
    Eigen::AngleAxisd ax3d(eigenQuat);
    return ax3d.angle()*ax3d.axis();
}

/// @return 0 on success, otherwise error code
int writeTransformPairsToFile(const  EigenAffineVector& t1, const EigenAffineVector& t2, std::string filename)
{
	std::cerr << "Writing pairs to \"" << filename << "\"...\n";
	cv::FileStorage fs(filename, cv::FileStorage::WRITE);
	int frameCount = t1.size();
	fs << "frameCount" << frameCount;
	auto t1_it = t1.begin();
	auto t2_it = t2.begin();

	if(fs.isOpened())
	{

		for (int i = 0; i < t1.size(); ++i, ++t1_it, ++t2_it){
			cv::Mat_<double> t1cv = cv::Mat_<double>::ones(4,4);
			cv::eigen2cv(t1_it->matrix(),t1cv);
			cv::Mat_<double> t2cv = cv::Mat_<double>::ones(4,4);
			cv::eigen2cv(t2_it->matrix(),t2cv);


			std::stringstream ss1;
			ss1 << "T1_" << i;
			fs << ss1.str() << t1cv;

			std::stringstream ss2;
			ss2 << "T2_" << i;
			fs << ss2.str() << t2cv;


		}
		fs.release();
	} else {
		std::cerr << "failed to open output file " << filename << "\n";
		return 1;
	}
	return 0;
}



/// @return 0 on success, otherwise error code
int readTransformPairsFromFile(std::string filename, EigenAffineVector& t1, EigenAffineVector& t2)
{
	cv::FileStorage fs(filename, cv::FileStorage::READ);
	int frameCount;

	fs["frameCount"] >> frameCount;
	auto t1_it = std::back_inserter(t1);
	auto t2_it = std::back_inserter(t2);

	if(fs.isOpened())
	{

		for (int i = 0; i < frameCount; ++i, ++t1_it, ++t2_it){
			// read in frame one
			{
				cv::Mat_<double> t1cv = cv::Mat_<double>::ones(4,4);
				std::stringstream ss1;
				ss1 << "T1_" << i;
				fs[ss1.str()] >> t1cv;
				Eigen::Affine3d t1e;
				cv::cv2eigen(t1cv,t1e.matrix());
				*t1_it = t1e;
			}

			// read in frame two
			{
				cv::Mat_<double> t2cv = cv::Mat_<double>::ones(4,4);
				std::stringstream ss2;
				ss2 << "T2_" << i;
				fs[ss2.str()] >> t2cv;
				Eigen::Affine3d t2e;
				cv::cv2eigen(t2cv,t2e.matrix());
				*t2_it = t2e;
			}

		}
		fs.release();
	} else {
		std::cerr << "failed to open input file " << filename << "\n";
		return 1;
	}
	return 0;
}

Eigen::Affine3d estimateHandEye(const EigenAffineVector& baseToTip, const EigenAffineVector& camToTag)
{

	auto t1_it = baseToTip.begin();
	auto t2_it = camToTag.begin();

	Eigen::Affine3d firstEEInverse, firstCamInverse;
	eigenVector tvecsArm, rvecsArm, tvecsFiducial, rvecsFiducial;

	bool firstTransform = true;

	for (int i = 0; i < baseToTip.size(); ++i, ++t1_it, ++t2_it){
		auto& eigenEE = *t1_it;
		auto& eigenCam = *t2_it;
		if (firstTransform)
		{
			firstEEInverse = eigenEE.inverse();
			firstCamInverse = eigenCam.inverse();
			ROS_INFO("Adding first transformation.");
			firstTransform = false;
		}
		else
		{
			Eigen::Affine3d robotTipinFirstTipBase = firstEEInverse * eigenEE;
			Eigen::Affine3d fiducialInFirstFiducialBase = firstCamInverse * eigenCam;

			rvecsArm.push_back(     eigenRotToEigenVector3dAngleAxis(robotTipinFirstTipBase.rotation()        ));
		    tvecsArm.push_back(                                      robotTipinFirstTipBase.translation()     );
		    
		    rvecsFiducial.push_back(eigenRotToEigenVector3dAngleAxis(fiducialInFirstFiducialBase.rotation()   ));
		    tvecsFiducial.push_back(                                 fiducialInFirstFiducialBase.translation());
			ROS_INFO("Hand Eye Calibration Transform Pair Added");

			Eigen::Vector4d r_tmp = robotTipinFirstTipBase.matrix().col(3); r_tmp[3] = 0;
			Eigen::Vector4d c_tmp = fiducialInFirstFiducialBase.matrix().col(3); c_tmp[3] = 0;
			
			std::cerr << "L2Norm EE: "  << robotTipinFirstTipBase.matrix().block(3,1,0,3).norm() << "vs Cam:" << fiducialInFirstFiducialBase.matrix().block(3,1,0,3).norm()<<std::endl; 
		}
		std::cerr << "EE transform: \n" << eigenEE.matrix() << std::endl;
		std::cerr << "Cam transform: \n" << eigenCam.matrix() << std::endl;


	}

	  	camodocal::HandEyeCalibration calib;
	  	Eigen::Matrix4d result;
	  	calib.estimateHandEyeScrew(rvecsArm,tvecsArm,rvecsFiducial,tvecsFiducial,result,false);
	  	std::cerr << "Result: \n" << result << std::endl;
	  	Eigen::Transform<double,3,Eigen::Affine> resultAffine(result);
	  	std::cerr << "Translation (x,y,z) : " << resultAffine.translation() << std::endl;
	  	Eigen::Quaternion<double> quaternionResult (resultAffine.rotation());
	  	std::stringstream ss;
	  	ss << quaternionResult.w() << ", " << quaternionResult.x() << ", " << quaternionResult.y() << ", " << quaternionResult.z() << std::endl;
	  	std::cerr << "Rotation (w,x,y,z): " << ss.str() << std::endl;

	  	Eigen::Transform<double,3,Eigen::Affine> resultAffineInv = resultAffine.inverse();
	  	std::cerr << "Inverted translation (x,y,z) : " << resultAffineInv.translation().transpose() << std::endl;
	  	quaternionResult = Eigen::Quaternion<double>(resultAffineInv.rotation());
	  	ss.clear();
	  	ss << quaternionResult.w() << " " << quaternionResult.x() << " " << quaternionResult.y() << " " << quaternionResult.z() << std::endl;
	  	std::cerr << "Inverted rotation (w,x,y,z): " << ss.str() << std::endl;
}


void writeCalibration(const Eigen::Affine3d &result, const std::string &filename) {
		cv::FileStorage fs(filename, cv::FileStorage::WRITE);

	std::cerr << "Writing calibration to \"" << filename << "\"...\n";
	if(fs.isOpened())
	{
		cv::Mat_<double> t1cv = cv::Mat_<double>::ones(4,4);
		cv::eigen2cv(result.matrix(),t1cv);

		fs << "ArmTipToMarkerTagTransform" << t1cv;

		fs.release();
	}
}

Eigen::Affine3d estimateHandEye(const EigenAffineVector& baseToTip, const EigenAffineVector& camToTag, const std::string &filename)
{
	auto result = estimateHandEye(baseToTip,camToTag);
	writeCalibration(result, filename);

	return result;
}


///////////////////////////////////////////////////////
// DEFINING GLOBAL VARIABLES


std::string ARTagTFname, cameraTFname;
std::string EETFname, baseTFname;
tf::TransformListener * listener;
Eigen::Affine3d firstEEInverse, firstCamInverse;
bool firstTransform = true;
eigenVector tvecsArm, rvecsArm, tvecsFiducial, rvecsFiducial;

EigenAffineVector baseToTip, cameraToTag;


// function getch is from http://answers.ros.org/question/63491/keyboard-key-pressed/
int getch()
{
  static struct termios oldt, newt;
  tcgetattr( STDIN_FILENO, &oldt);           // save old settings
  newt = oldt;
  newt.c_lflag &= ~(ICANON);                 // disable buffering      
  tcsetattr( STDIN_FILENO, TCSANOW, &newt);  // apply new settings

  int c = getchar();  // read character (non-blocking)

  tcsetattr( STDIN_FILENO, TCSANOW, &oldt);  // restore old settings
  return c;
}

void addFrame()
{
	ros::Time now = ros::Time::now();
	tf::StampedTransform EETransform, CamTransform; 
	bool hasEE =true, hasCam = true;




	if (listener->waitForTransform(cameraTFname,ARTagTFname,now,ros::Duration(1)))
		listener->lookupTransform(cameraTFname,ARTagTFname,now,CamTransform);
	else
	{
		hasCam = false;
		ROS_WARN("Fail to Cam TF transform between %s to %s", cameraTFname.c_str(), ARTagTFname.c_str());
	}

	if (listener->waitForTransform(baseTFname,EETFname,now,ros::Duration(1)))
		listener->lookupTransform(baseTFname,EETFname,now,EETransform);
	else
	{
		hasEE = false;
		ROS_WARN("Fail to EE TF transform between %s to %s", baseTFname.c_str(), EETFname.c_str());
	}

	if (hasEE and hasCam)
	{
		Eigen::Affine3d eigenEE, eigenCam;
		tf::transformTFToEigen(EETransform, eigenEE);
		tf::transformTFToEigen(CamTransform, eigenCam);
        
        baseToTip.push_back(eigenEE);
        cameraToTag.push_back(eigenCam);

		if (firstTransform)
		{
			firstEEInverse = eigenEE.inverse();
			firstCamInverse = eigenCam.inverse();
			ROS_INFO("Adding first transformation.");
			firstTransform = false;
		}
		else
		{
			Eigen::Affine3d robotTipinFirstTipBase = firstEEInverse * eigenEE;
			Eigen::Affine3d fiducialInFirstFiducialBase = firstCamInverse * eigenCam;

			rvecsArm.push_back(     eigenRotToEigenVector3dAngleAxis(robotTipinFirstTipBase.rotation()        ));
		    tvecsArm.push_back(                                      robotTipinFirstTipBase.translation()     );
		    
		    rvecsFiducial.push_back(eigenRotToEigenVector3dAngleAxis(fiducialInFirstFiducialBase.rotation()   ));
		    tvecsFiducial.push_back(                                 fiducialInFirstFiducialBase.translation());
			ROS_INFO("Hand Eye Calibration Transform Pair Added");

			std::cerr << "EE Relative transform: \n" << robotTipinFirstTipBase.matrix() << std::endl;
			std::cerr << "Cam Relative transform: \n" << fiducialInFirstFiducialBase.matrix() << std::endl;
		      std::cerr << "EE pos: ("
		        << EETransform.getOrigin().getX() << ", "
		        << EETransform.getOrigin().getY() << ", "
		        << EETransform.getOrigin().getZ() << ")\n";
		      std::cerr << "EE rot: ("
		        << EETransform.getRotation().getAxis().getX() << ", "
		        << EETransform.getRotation().getAxis().getY() << ", "
		        << EETransform.getRotation().getAxis().getZ() << ", "
		        << EETransform.getRotation().getW() << ")\n";
			Eigen::Vector4d r_tmp = robotTipinFirstTipBase.matrix().col(3); r_tmp[3] = 0;
			Eigen::Vector4d c_tmp = fiducialInFirstFiducialBase.matrix().col(3); c_tmp[3] = 0;
			
			std::cerr << "L2Norm EE: "  << robotTipinFirstTipBase.matrix().block(3,1,0,3).norm() << "vs Cam:" << fiducialInFirstFiducialBase.matrix().block(3,1,0,3).norm()<<std::endl; 
		}
		std::cerr << "EE transform: \n" << eigenEE.matrix() << std::endl;
		std::cerr << "Cam transform: \n" << eigenCam.matrix() << std::endl;
	}
	else
	{
		ROS_WARN("Fail to get one/both of needed TF transform");
	}
}

int main (int argc, char** argv)
{
  ros::init(argc,argv,"handeye_calib_camodocal");    
  ros::NodeHandle nh("~");
  std::string transformPairsRecordFile;
  std::string transformPairsLoadFile;
  std::string calibratedTransformFile;
  bool loadTransformsFromFile = false;
  //getting TF names
  nh.param("ARTagTF", ARTagTFname,std::string("/camera_2/ar_marker_0"));
  nh.param("cameraTF", cameraTFname,std::string("/camera_2_link"));
  nh.param("EETF", EETFname,std::string("/ee_fixed_link"));
  nh.param("baseTF", baseTFname,std::string("/base_link"));
  nh.param("load_transforms_from_file", loadTransformsFromFile, false);
  nh.param("transform_pairs_record_filename", transformPairsRecordFile, std::string("TransformPairsInput.yml"));
  nh.param("transform_pairs_load_filename", transformPairsLoadFile, std::string("TransformPairsOutput.yml"));
  nh.param("output_calibrated_transform_filename", calibratedTransformFile,std::string("CalibratedTransform.yml"));

  std::cerr << "Calibrated output file: " << calibratedTransformFile << "\n";


  if(loadTransformsFromFile){
	    std::cerr << "Transform pairs loading file: " << transformPairsLoadFile << "\n";
	  	EigenAffineVector t1,t2;
	  	readTransformPairsFromFile(transformPairsLoadFile,t1,t2);
	  	auto result = estimateHandEye(t1,t2,calibratedTransformFile);

	  	return 0;
  }

  std::cerr << "Transform pairs recording to file: " << transformPairsRecordFile << "\n";
  
  ros::Rate r(10); // 10 hz
  listener = new(tf::TransformListener);

  ros::Duration(1.0).sleep(); //cache the TF transforms
  int key = 0;
  ROS_INFO("Press s to add the current frame transformation to the cache.");
  ROS_INFO("Press d to delete last frame transformation.");
  ROS_INFO("Press q to calibrate frame transformation and exit the application.");

  while (ros::ok())
  {
    key = getch();
    if ((key == 's') || (key == 'S')){
      std::cerr << "Adding Transform #:" << rvecsArm.size() << "\n";
      addFrame();
      writeTransformPairsToFile(baseToTip,cameraToTag,transformPairsRecordFile);
    }
  	else if ((key == 'd') || (key == 'D'))
  	{
  		ROS_INFO("Deleted last frame transformation. Number of Current Transformations: %u",(unsigned int)rvecsArm.size());
  		rvecsArm.pop_back();
  		tvecsArm.pop_back();
  		rvecsFiducial.pop_back();
  		tvecsFiducial.pop_back();
  		baseToTip.pop_back();
  		cameraToTag.pop_back();
  	}
    else if ((key == 'q') || (key == 'Q'))
	{
	  	if (rvecsArm.size() < 5)
	  	{
	  		ROS_WARN("Number of calibration transform pairs < 5.");
				ROS_INFO("Node Quit");
	  	}
	  	ROS_INFO("Calculating Calibration...");
	  	camodocal::HandEyeCalibration calib;
	  	Eigen::Matrix4d result;
	  	calib.estimateHandEyeScrew(rvecsArm,tvecsArm,rvecsFiducial,tvecsFiducial,result,false);
	    	std::cerr << "Quaternions values are output in wxyz order\n";
	  	std::cerr << "Result: \n" << result << std::endl;
	  	Eigen::Transform<double,3,Eigen::Affine> resultAffine(result);
	  	std::cerr << "Translation (x,y,z) : " << resultAffine.translation().transpose() << std::endl;
	  	Eigen::Quaternion<double> quaternionResult (resultAffine.rotation());
	  	std::stringstream ss;
	  	ss << quaternionResult.w() << " " << quaternionResult.x() << " " << quaternionResult.y() << " " << quaternionResult.z() << std::endl;
<<<<<<< HEAD
	  	std::cerr << "Rotation (w,x,y,z): " << ss.str() << std::endl;
=======
	  	std::cerr << "Rotation: " << ss.str() << std::endl;
>>>>>>> a2a1f502

	  	writeCalibration(resultAffine,calibratedTransformFile);

	  	Eigen::Transform<double,3,Eigen::Affine> resultAffineInv = resultAffine.inverse();
	  	std::cerr << "Inverted translation: " << resultAffineInv.translation().transpose() << std::endl;
	  	quaternionResult = Eigen::Quaternion<double>(resultAffineInv.rotation());
	  	ss.clear();
	  	ss << quaternionResult.w() << " " << quaternionResult.x() << " " << quaternionResult.y() << " " << quaternionResult.z() << std::endl;
<<<<<<< HEAD
	  	std::cerr << "Inverted Rotation (w,x,y,z): " << ss.str() << std::endl;
=======
	  	std::cerr << "Inverted rotation: " << ss.str() << std::endl;
>>>>>>> a2a1f502
	  	

	  	break;
	}
	else
	{
		std::cerr << key << " pressed.\n";
	}
    r.sleep();
  }

  ros::shutdown();
  return (0);
}<|MERGE_RESOLUTION|>--- conflicted
+++ resolved
@@ -368,18 +368,14 @@
 	  	camodocal::HandEyeCalibration calib;
 	  	Eigen::Matrix4d result;
 	  	calib.estimateHandEyeScrew(rvecsArm,tvecsArm,rvecsFiducial,tvecsFiducial,result,false);
-	    	std::cerr << "Quaternions values are output in wxyz order\n";
+	    	std::cerr << "Quaternion values are output in wxyz order\n";
 	  	std::cerr << "Result: \n" << result << std::endl;
 	  	Eigen::Transform<double,3,Eigen::Affine> resultAffine(result);
 	  	std::cerr << "Translation (x,y,z) : " << resultAffine.translation().transpose() << std::endl;
 	  	Eigen::Quaternion<double> quaternionResult (resultAffine.rotation());
 	  	std::stringstream ss;
 	  	ss << quaternionResult.w() << " " << quaternionResult.x() << " " << quaternionResult.y() << " " << quaternionResult.z() << std::endl;
-<<<<<<< HEAD
 	  	std::cerr << "Rotation (w,x,y,z): " << ss.str() << std::endl;
-=======
-	  	std::cerr << "Rotation: " << ss.str() << std::endl;
->>>>>>> a2a1f502
 
 	  	writeCalibration(resultAffine,calibratedTransformFile);
 
@@ -388,11 +384,7 @@
 	  	quaternionResult = Eigen::Quaternion<double>(resultAffineInv.rotation());
 	  	ss.clear();
 	  	ss << quaternionResult.w() << " " << quaternionResult.x() << " " << quaternionResult.y() << " " << quaternionResult.z() << std::endl;
-<<<<<<< HEAD
 	  	std::cerr << "Inverted Rotation (w,x,y,z): " << ss.str() << std::endl;
-=======
-	  	std::cerr << "Inverted rotation: " << ss.str() << std::endl;
->>>>>>> a2a1f502
 	  	
 
 	  	break;
